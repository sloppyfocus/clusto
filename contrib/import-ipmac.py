--- conflicted
+++ resolved
@@ -86,18 +86,11 @@
     return hostname
 
 def get_ssh_hostname(ipaddr, username='root'):
-<<<<<<< HEAD
-    proc = Popen(['ssh', '%s@%s' % (username, ipaddr), 'hostname'], stdout=PIPE)
-=======
     proc = Popen(SSH_CMD + ['%s@%s' % (username, ipaddr), 'hostname'], stdout=PIPE)
->>>>>>> 2e06b6fb
     output = proc.stdout.read()
     return output.rstrip('\r\n')
 
 def get_hostname(ipaddr):
-<<<<<<< HEAD
-    hostname = get_snmp_hostname(ipaddr)
-=======
     hostname = None
     if ipaddr in ETC_HOSTS:
         hostname = ETC_HOSTS[ipaddr]
@@ -105,7 +98,6 @@
     if not hostname:
         hostname = get_snmp_hostname(ipaddr)
 
->>>>>>> 2e06b6fb
     if not hostname:
         try:
             hostname = getfqdn(ipaddr)
@@ -118,48 +110,13 @@
     return hostname
 
 def discover_interfaces(ipaddr, server=None, ssh_user='root'):
-<<<<<<< HEAD
-    if not server:
-        server = get_server(ipaddr)
-    proc = Popen(['ssh', '-o', 'StrictHostKeyChecking no', '%s@%s' % (ssh_user, ipaddr), '/sbin/ip addr show up'], stdout=PIPE)
-=======
     #if not server:
     #   server = get_server(ipaddr)
     proc = Popen(SSH_CMD + ['%s@%s' % (ssh_user, ipaddr), '/sbin/ifconfig'], stdout=PIPE)
->>>>>>> 2e06b6fb
     output = proc.stdout.read()
     iface = {}
     for line in output.split('\n'):
         line = line.rstrip('\r\n')
-<<<<<<< HEAD
-        if line[0].isdigit():
-            num, line = line.split(':', 1)
-            iface[num] = []
-        iface[num].append(line.strip())
-
-    patterns = [
-        re.compile('^(?P<name>[a-Z0-9]+): \<(?P<flags>[A-Z0-9,]+)\> mtu (?P<mtu>[0-9]+) (?P<linkflags>.*)$'),
-        re.compile('^link/(?P<linktype>[a-z]+) (?P<mac>[a-Z0-9:]+) brd (?P<broadcastmac>[a-Z0-9:]+)$'),
-        re.compile('^inet (?P<ip>[0-9.]+)/(?P<netmask>[0-9]+) brd (?P<broadcastip>[0-9.]+) (?P<v4flags>.*)$'),
-        re.compile('^inet6 (?P<ip6>[a-Z0-9:]+)/(?P<netmask6>[0-9]+) scope (?P<scope6>[\w]+)$')
-    ]
-    ifdict = {}
-    for num in iface:
-        ifdict[num] = {}
-        for line in iface[num]:
-            for pattern in patterns:
-                match = pattern.match(line)
-                if match:
-                    ifdict[num].update(match.groupdict())
-                    break
-            if not match:
-                if not 'extra' in ifdict[num]:
-                    ifdict[num]['extra'] = ''
-                ifdict[num]['extra'] += line
-
-    pprint(ifdict)
-    return
-=======
         if not line: continue
         line = line.split('  ')
         if line[0]:
@@ -206,7 +163,6 @@
     else:
         print 'Physical', ipaddr
         return BasicServer
->>>>>>> 2e06b6fb
 
 def get_server(ipaddr, fqdn_base='digg.internal'):
     server = None
@@ -215,26 +171,11 @@
     names = get_or_create(SimpleEntityNameManager, 'servernames')
     hostname = get_hostname(ipaddr)
     if hostname:
-<<<<<<< HEAD
-        if hostname.endswith(fqdn_base):
-            fqdn = hostname
-=======
->>>>>>> 2e06b6fb
         hostname = hostname.split('.', 1)[0]
 
         try:
             server = clusto.getByName(hostname)
         except LookupError:
-<<<<<<< HEAD
-            print "Server %s doesn't exist in clusto... Creating it"
-            server = names.allocate(BasicServer, hostname)
-    else:
-        print 'Unable to determine hostname for %s... Assuming this is a new server' % ipaddr
-        server = names.allocate(BasicServer)
-
-    if fqdn:
-        server.addFQDN(fqdn)
-=======
             print "Server %s doesn't exist in clusto... Creating it" % hostname
             server = names.allocate(get_servertype(ipaddr), hostname)
     else:
@@ -246,7 +187,6 @@
     server.addFQDN('%s.%s' % (hostname, fqdn_base))
 
     clusto.commit()
->>>>>>> 2e06b6fb
 
     return server
 
@@ -276,15 +216,12 @@
 
     # Query clusto for a device matching the mac address.
     server = get_server(ipaddr)
-<<<<<<< HEAD
-=======
 
     if not server:
         return
 
     if server.driver != 'basicserver':
         return
->>>>>>> 2e06b6fb
 
     if not server in rack:
         rack.insert(server, SWITCHPORT_TO_RU[portnum])
@@ -305,9 +242,6 @@
         ru = rack.getRackAndU(server)['RU'][0]
         server.connectPorts('pwr-nema-5', 0, pwr, RU_TO_PWRPORT[ru])
 
-<<<<<<< HEAD
-    #ipnet = IPManager('sjc1-internal-network', gateway='10.2.128.1', netmask='255.255.252.0', baseip='
-=======
     try:
         subnet = clusto.getByName('sjc1-subnet')
     except LookupError:
@@ -343,7 +277,6 @@
         print 'Adding facts to server:', server.name
         for key, value in get_facts(ipaddr):
             server.addAttr(key, value)
->>>>>>> 2e06b6fb
 
     clusto.commit()
     pprint(server)
