from clusto.schema import *
from clusto.exceptions import *

from clusto.drivers import DRIVERLIST, TYPELIST, Driver, ClustoMeta, IPManager
from sqlalchemy.exceptions import InvalidRequestError
from sqlalchemy import create_engine
from sqlalchemy.pool import SingletonThreadPool 

from clusto import drivers

import threading
import logging
import time
import re

driverlist = DRIVERLIST
typelist = TYPELIST

def connect(config, echo=False):
    """Connect to a given Clusto datastore.

    Accepts a config object with (at least) a DSN string

    e.g. mysql://user:pass@example.com/clustodb
    e.g. sqlite:///somefile.db

    @param config: the config object
    """
    SESSION.configure(bind=create_engine(config.get('clusto', 'dsn'),
                                         echo=echo,
                                         poolclass=SingletonThreadPool,
                                         pool_recycle=600
                                         ))
    try:
        memcache_servers = config.get('clusto', 'memcached').split(',')
#       Memcache should only be imported if we're actually using it, yes?
        import memcache
        logging.info('Memcache server list: %s' % config.get('clusto', 'memcached'))
        SESSION.memcache = memcache.Client(memcache_servers, debug=0)
    except:
        SESSION.memcache = None


def checkDBcompatibility(dbver):

    if dbver == VERSION:
        return True


init_semaphore = threading.Semaphore()
def init_clusto():
    """Initialize a clusto database. """

    init_semaphore.acquire()
    try:
        METADATA.create_all(SESSION.bind)
        c = ClustoMeta()
        flush()
    except Exception, x:
        raise x
    finally:
        init_semaphore.release()


def flush():
    """Flush changes made to clusto objects to the database."""

    SESSION.flush()


def clear():
    """Clear the changes made to objects in the current session. """

    SESSION.expunge_all()

def get_driver_name(name):
    "Return driver name given a name, Driver class, or Driver/Entity instance."

    if isinstance(name, str):
        if name in DRIVERLIST:
            return name
        else:
            raise NameError("driver name %s doesn't exist." % name)
    elif isinstance(name, type):
        return name._driver_name

    elif isinstance(name, Entity):
        return name.driver
    else:
        raise LookupError("Couldn't find driver name.")

def get_type_name(name):

    if isinstance(name, str):
        if name in TYPELIST:
            return name
        else:
            raise NameError("driver name %s doesn't exist." % name)

    elif isinstance(name, type):
        return name._clusto_type
    elif isinstance(name, Entity):
        return name.type
    else:
        raise LookupError("Couldn't find type name.")


def get_driver(entity):
    """Return the driver to use for a given entity """

    if entity.driver in DRIVERLIST:
        return DRIVERLIST[entity.driver]

    return Driver

def get_entities(names=(), clusto_types=(), clusto_drivers=(), attrs=()):
    """Get entities matching the given criteria

    parameters:
      names - list of strings; names to match
      clustotypes - list of strings or Drivers; clustotypes to match
      clustodrivers - list of strings or Drivers; clustodrivers to get
      attrs - list of dicts with the following valid keys: key, number, subkey,
              value ; attribute parameters
    """

    query = Entity.query()

    if names:
        names = [ u'%s' % _ for _ in names ]
        query = query.filter(Entity.name.in_(names))

    if clusto_types:
        ctl = [get_type_name(n) for n in clusto_types]
        query = query.filter(Entity.type.in_(ctl))

    if clusto_drivers:
        cdl = [get_driver_name(n) for n in clusto_drivers]
        query = query.filter(Entity.driver.in_(cdl))

    if attrs:
        for k,v in attrs[0].items():
            if not isinstance(v,str):
                continue
            attrs[0][k] = u'%s' % v
        query = query.filter(Attribute.entity_id==Entity.entity_id)
        query = query.filter(or_(*[Attribute.queryarg(**args)
                                   for args in attrs]))

    return [Driver(entity) for entity in query.all()]


def get_from_pools(pools, clusto_types=(), clusto_drivers=(), search_children=True):
    """Get entitis that are in all the given pools

    parameters:
      pools - list of Pools or strings; pools you want the intersection for
      clusto_types - list of Drivers or strings; clusto types to filter on
      clusto_drivers - list of Drivers or strings; clusto drivers to filter on
    """

    pool_names = []
    pool_types = []

    for p in pools:
        if isinstance(p, basestring):
            pool_names.append(u'%s' % p)
        elif isinstance(p, drivers.Pool):
            pool_types.append(p)
        else:
            raise TypeError("%s is neither a string or a Pool." % str(p))

    pls = pool_types
    if pool_names:
        pls.extend(get_entities(names=pool_names))

    resultsets = []
    for p in pls:
        contents = set(p.contents(clusto_types=clusto_types,
                                  clusto_drivers=clusto_drivers,
                                  search_children=search_children))
        resultsets.append(contents)

    return reduce(set.intersection, resultsets)

<<<<<<< HEAD
def get_by_name(name, assert_driver=None):
=======
def get_by_name(name):
    """Return the entity with the given name.

    parameters:
      name - string; the name of the entity
    """

>>>>>>> 258fc257
    name = u'%s' % name

    try:
        entity = Entity.query().filter_by(name=name).one()

        retval = Driver(entity)

        if assert_driver:
            if not isinstance(retval, assert_driver):
                raise TypeError("The object %s is not an instance of %s" % (name, assert_driver))

        return retval
    except InvalidRequestError:
        raise LookupError(name + " does not exist.")


def get_by_names(names):
    """Return a list of entities matching the given list of names.

    This will return the entities in the same order as the passed argument,
    placing None in the slot with names that don't exist.
    
    parameters:
      name - list of strings; names of the entities
    """

    entities = Entity.query().filter(Entity.name.in_(names)).all()

    retvals = [None for x in xrange(len(names))]

    for entity in entities:
        try:
            retvals[names.index(entity.name)] = Driver(entity)
        except:
            pass

    return retvals

    
get_by_attr = drivers.base.Driver.get_by_attr

def get_or_create(name, driver, **kwargs):
    try:
        obj = get_by_name(name)
    except LookupError:
        obj = driver(name, **kwargs)
        logging.info('Created %s' % obj)
    return obj

def get_by_mac(mac):
    return get_entities(attrs=[{
        'subkey': 'mac',
        'value': mac
    }])

def get_by_serial(serial):
    return get_entities(attrs=[{
        'key': 'system',
        'subkey': 'serial',
        'value': serial,
    }])

def get(term):
    if not isinstance(term, basestring):
        raise ValueError('get(term) must be a string')

    try:
        return [get_by_name(term)]
    except LookupError:
        pass

    patterns = [
        ('^(?P<serial>P[0-9]{10})$', get_by_serial, 0),
        ('^(?P<ip>([0-9]{1,3}(\.|$)){4})$', IPManager.get_devices, 0),
        ('^(?P<mac>([0-9a-f]{1,2}([:-]|$)){6})$', get_by_mac, re.IGNORECASE),
    ]

    for pattern, method, flags in patterns:
        match = re.match(pattern, term, flags)
        if match:
            try:
                return method(**match.groupdict())
            except:
                pass
    return None

def rename(oldname, newname):
    """Rename an Entity from oldname to newname.

    THIS CAN CAUSE PROBLEMS IF NOT USED CAREFULLY AND IN ISOLATION FROM OTHER
    ACTIONS.
    """

    old = get_by_name(oldname)

    try:
        begin_transaction()

        new = get_driver(old.entity)(newname)

        for attr in old.attrs(ignore_hidden=False):
            new.add_attr(key=attr.key,
                         number=attr.number,
                         subkey=attr.subkey,
                         value=attr.value)


        for ref in old.references(ignore_hidden=False):
            drivers.base.Driver(ref.entity).add_attr(key=ref.key,
                                                     number=ref.number,
                                                     subkey=ref.subkey,
                                                     value=new)
            ref.delete()

        for counter in SESSION.query(Counter).filter(Counter.entity==old.entity):
            counter.entity = new.entity

        old.entity.delete()
        commit()
    except Exception, x:
        rollback_transaction()
        raise x

def get_latest_version_number():
    "Return the latest version number"

    s = SESSION()

    val = s.execute(latest_version()).fetchone()[0]
    return val


def _check_transaction_counter():
    tl = SESSION()

    if not hasattr(tl, 'TRANSACTIONCOUNTER'):
        raise TransactionException("No transaction counter.  Outside of a transaction.")

    if tl.TRANSACTIONCOUNTER < 0:
        raise TransactionException("Negative transaction counter!  SHOULD NEVER HAPPEN!")

def _init_transaction_counter():

    tl = SESSION()
    if not hasattr(tl, 'TRANSACTIONCOUNTER'):
        tl.TRANSACTIONCOUNTER = 0
    elif tl.TRANSACTIONCOUNTER != 0:
        raise TransactionException("Transaction counter already initialized. At %d." % tl.TRANSACTIONCOUNTER)

def _inc_transaction_counter():
    _check_transaction_counter()

    tl = SESSION()

    tl.TRANSACTIONCOUNTER += 1

def _dec_transaction_counter():

    _check_transaction_counter()

    tl = SESSION()

    tl.TRANSACTIONCOUNTER -= 1


def begin_transaction():
    """Start a transaction

    If already in a transaction start a savepoint transaction.

    If allow_nested is False then an exception will be raised if we're already
    in a transaction.
    """

    if SESSION().is_active:
        _inc_transaction_counter()
        return None
    else:
        _init_transaction_counter()
        _inc_transaction_counter()
        return SESSION.begin()

def rollback_transaction():
    """Rollback a transaction"""

    tl = SESSION()
    _check_transaction_counter()
    if SESSION.is_active:
        SESSION.rollback()
        _dec_transaction_counter()
    else:
        _dec_transaction_counter()

def change_driver(thingname, newdriver):
    """Change the Driver of a given Entity

    parameters:
      thingname - string; the name of the entity
      newdriver - Driver; the new driver to set for the entity
    """
    if not issubclass(newdriver, Driver):
        raise DriverException("%s is not a driver" % str(newdriver))

    try:
        begin_transaction()

        thing = get_by_name(thingname)

        thing.entity._set_driver_and_type(newdriver._driver_name, newdriver._clusto_type)

        commit()
    except Exception, x:
        rollback_transaction()
        raise x


def commit():
    """Commit changes to the datastore"""

    _check_transaction_counter()
    tl = SESSION()
    if SESSION.is_active:
        if tl.TRANSACTIONCOUNTER == 1:
            exc = None
            for i in range(3): ## retry 3 times
                try:
                    SESSION.commit()
                    break
                except OperationalError, x:
                    exc = x
                    if x.orig[0] == 1213:
                        time.sleep(0.001*i)
                        continue
                    else:
                        raise x
                except ClustoEmptyCommit, x:
                    rollback_transaction()
                    return
            else:
                raise exc
        _dec_transaction_counter()
        flush()


def disconnect():
    SESSION.close()

def delete_entity(entity):
    """Delete an entity and all it's attributes and references"""
    try:
        begin_transaction()
        entity.delete()
        commit()
    except Exception, x:
        rollback_transaction()
        raise x<|MERGE_RESOLUTION|>--- conflicted
+++ resolved
@@ -183,17 +183,14 @@
 
     return reduce(set.intersection, resultsets)
 
-<<<<<<< HEAD
 def get_by_name(name, assert_driver=None):
-=======
-def get_by_name(name):
     """Return the entity with the given name.
 
     parameters:
       name - string; the name of the entity
-    """
-
->>>>>>> 258fc257
+      assert_driver - class; driver class you want to assert this object as
+    """
+
     name = u'%s' % name
 
     try:
