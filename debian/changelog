--- conflicted
+++ resolved
@@ -1,5 +1,3 @@
-<<<<<<< HEAD
-=======
 clusto (0.5.33-1) unstable; urgency=low
 
   [ Ron Gorodetzky ]
@@ -11,7 +9,6 @@
 
  -- Jeremy Grosser <jeremy@synack.me>  Tue, 05 Apr 2011 18:02:19 +0000
 
->>>>>>> 258fc257
 clusto (0.5.32-4) unstable; urgency=low
 
   [ Ron Gorodetzky ]
