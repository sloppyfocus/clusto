import simplejson as json
import xmlrpclib
import cPickle
import yaml

import new
import re

from webob import Request, Response
<<<<<<< HEAD
from ncore.daemon import become_daemon
from clusto.scripthelpers import getClustoConfig
=======
from clusto.scripthelpers import get_clusto_config
>>>>>>> 151e4fbd
from clusto.drivers import Driver
import clusto

config = get_clusto_config()
clusto.connect(config.get('clusto', 'dsn'))

config = json.load(file('web.conf', 'r'))

def xmldumps(obj, **kwargs):
    return xmlrpclib.dumps((obj,), **kwargs)

formats = {
    'json': (json.dumps, json.loads, {'indent': 4}),
    'yaml': (yaml.dump, yaml.load, {'indent': 4}),
    'pickle': (cPickle.dumps, cPickle.loads, {}),
    'xml': (xmldumps, xmlrpclib.loads, {'methodresponse': True, 'allow_none': True}),
}

def conf(key):
    obj = config
    for k in key.split('.'):
        obj = obj[k]
    return obj

def unclusto(obj):
    '''
    Convert an object to a representation that can be safely serialized into
    JSON.
    '''
    if type(obj) in (str, unicode, int) or obj == None:
        return obj
    if isinstance(obj, clusto.Attribute):
        return {
            'key': obj.key,
            'value': unclusto(obj.value),
            'subkey': obj.subkey,
            'number': obj.number,
            'datatype': obj.datatype
        }
    if issubclass(obj.__class__, Driver):
        return '/%s/%s' % (obj.type, obj.name)
    return str(obj)

def dumps(request, obj):
    format = request.params.get('format', 'json')
    dumpfunc, loadfunc, kwargs = formats[format]
    result = dumpfunc(obj, **kwargs)
    if format == 'json' and 'callback' in request.params:
        callback = request.params['callback']
        result = '%s(%s)' % (callback, result)
    return result

def loads(request, obj):
    format = request.params.get('format', 'json')
    dumpfunc, loadfunc, kwargs = formats[format]
    return loadfunc(obj, **kwargs)

class EntityAPI(object):
    def __init__(self, obj):
        self.obj = obj
        self.url = '/%s/%s' % (self.obj.type, self.obj.name)

    def addattr(self, request):
        '''
        Add an attribute to this object.

        Requires HTTP parameters "key" and "value"
        Optional parameters are "subkey" and "number"
        '''
        kwargs = dict(request.params.items())
        self.obj.add_attr(**kwargs)
        clusto.commit()
        return self.show(request)

    def delattr(self, request):
        '''
        Delete an attribute from this object.

        Requires HTTP parameter "key"
        '''
        self.obj.del_attrs(request.params['key'])
        clusto.commit()
        return self.show(request)

    def insert(self, request):
        '''
        Insert an object into this object

        Requires a "device" attribute, which is the absolute URL path to the
        object to be inserted.

        For example: /pool/examplepool/insert?object=/server/exampleserver
        '''
        device = request.params['object'].strip('/').split('/')[1]
        device = clusto.get_by_name(device)
        self.obj.insert(device)
        clusto.commit()
        return self.show(request)

    def remove(self, request):
        '''
        Remove a device from this object.

        Requires a "device" attribute, which is the absolute URL path to the
        object to be removed.

        For example: /pool/examplepool/remove?object=/server/exampleserver
        '''
        device = request.params['object'].strip('/').split('/')[1]
        device = clusto.get_by_name(device)
        self.obj.remove(device)
        clusto.commit()
        return self.show(request)

    def show(self, request):
        '''
        Returns attributes and actions available for this object.
        '''
        result = {}
        result['object'] = self.url

        attrs = []
        for x in self.obj.attrs(ignore_hidden=False):
            attrs.append(unclusto(x))
        result['attrs'] = attrs
        result['contents'] = [unclusto(x) for x in self.obj.contents()]
        result['parents'] = [unclusto(x) for x in self.obj.parents()]
        result['actions'] = [x for x in dir(self) if not x.startswith('_') and callable(getattr(self, x))]

        return Response(status=200, body=dumps(request, result))

class PortInfoAPI(EntityAPI):
    def ports(self, request):
        '''
        Returns a list of ports within this object and any information about
        connections between those ports and other devices.
        '''
        result = {}
        result['object'] = self.url
        result['ports'] = []
        for port in self.obj.port_info_tuples:
            porttype, portnum, otherobj, othernum = [unclusto(x) for x in port]
            result['ports'].append({
                'type': porttype,
                'num': portnum,
                'other': otherobj,
                'othernum': othernum,
            })

        return Response(status=200, body=dumps(request, result))

class RackAPI(EntityAPI):
    def insert(self, request):
        '''
        Insert a device into a rack.

        This method is overridden to require a "ru" parameter in addition to
        "device"

        Example: /rack/examplerack/insert?object=/server/exampleserver&ru=6
        '''
        device = request.params['object'].strip('/').split('/')[1]
        device = clusto.get_by_name(device)
        self.obj.insert(device, int(request.params['ru']))
        clusto.commit()
        return self.contents(request)

class ResourceAPI(EntityAPI):
    def allocate(self, request):
        '''
        Allocate a new object of the given type
        '''
        driver = clusto.DRIVERLIST[request.params['driver']]
        device = self.obj.allocate(driver)
        clusto.commit()
        return Response(status=201, body=unclusto(device))

class ClustoApp(object):
    def __init__(self):
        self.urls = [
            ('^/search$',
                self.search),
            ('^/(?P<objtype>\w+)/(?P<name>[-\w0-9]+)/(?P<action>\w+)',
                self.action_delegate),
            ('^/(?P<objtype>\w+)/(?P<name>[-\w0-9]+)',
                self.action_delegate),
            ('^/(?P<objtype>\w+)',
                self.types_delegate),
            ('^/',
                self.default_delegate),
        ]
        self.urls = [(re.compile(pattern), obj) for pattern, obj in self.urls]

        self.types = {
            'server': PortInfoAPI,
            'consoleserver': PortInfoAPI,
            'networkswitch': PortInfoAPI,
            'powerstrip': PortInfoAPI,
            'rack': RackAPI,
            'resource': ResourceAPI,
        }

    def default_delegate(self, request, match):
        return Response(status=200, body=dumps(request, ['/' + x for x in clusto.typelist.keys()]))

    def types_delegate(self, request, match):
        objtype = match.groupdict()['objtype']
        result = []
        for obj in clusto.get_entities(clusto_types=(objtype,)):
            result.append(unclusto(obj))
        return Response(status=200, body=dumps(request, result))

    def action_delegate(self, request, match):
        if request.method == 'GET':
            return self.get_action(request, match)

        if request.method == 'POST':
            return self.post_action(request, match)

        if request.method == 'DELETE':
            return self.delete_action(request, match)

        return Response(status=501, body='501 Not Implemented\n')

    def post_action(self, request, match):
        name = request.path_info.strip('/')
        if name.count('/') != 1:
            return Response(status=400, body='400 Bad Request\nYou may only create objects, not types or actions\n')
        objtype, objname = name.split('/', 1)

        try:
            obj = clusto.get_by_name(objname)
            if obj:
                return Response(status=409, body='409 Conflict\nObject already exists\n')
        except LookupError: pass

        obj = clusto.typelist[objtype](objname)
        clusto.commit()

        obj = EntityAPI(obj)
        response = obj.show(request)
        response.status = 201
        return response

    def delete_action(self, request, match):
        name = request.path_info.strip('/')
        if name.count('/') != 1:
            return Response(status=400, body='400 Bad Request\nYou may only delete objects, not types or actions\n')
        objtype, objname = name.split('/', 1)

        try:
            obj = clusto.get_by_name(objname)
        except LookupError:
            return Response(status=404, body='404 Not Found\n')

        clusto.delete_entity(obj.entity)
        clusto.commit()
        return Response(status=200, body='200 OK\nObject deleted\n')

    def get_action(self, request, match):
        group = match.groupdict()
        try:
            obj = clusto.get_by_name(group['name'])
        except LookupError:
            return Response(status=404, body='404 Not Found\n')

        if obj.type != group['objtype']:
            response = Response(status=302)
            response.headers.add('Location', str('/%s/%s/%s' % (obj.type, obj.name, group.get('action', ''))))
            return response

        action = group.get('action', 'show')
        handler = self.types.get(group['objtype'], EntityAPI)
        if not obj:
            obj = clusto.get_by_name(group['name'])
        h = handler(obj)
        if hasattr(h, action):
            f = getattr(h, action)
            response = f(request)
        else:
            response = Response(status=404, body='404 Not Found\nInvalid action\n')
        return response

    def search(self, request, match):
        query = request.params.get('q', None)
        if not query:
            return Response(status=400, body='400 Bad Request\nNo query specified\n')

        result = []
        for obj in clusto.get_entities():
            if obj.name.find(query) != -1:
                result.append(unclusto(obj))
        return Response(status=200, body=dumps(request, result))

    def __call__(self, environ, start_response):
        request = Request(environ)
        response = Response(status=404, body='404 Not Found\nUnmatched URL\n')

        for pattern, handler in self.urls:
            match = pattern.match(request.path_info)
            if match:
                response = handler(request, match)
                break

        return response(environ, start_response)

if __name__ == '__main__':
    from wsgiref.simple_server import make_server, WSGIRequestHandler
    become_daemon(out_log='/tmp/cweb.log', err_log='/tmp/cweb.log')

    app = ClustoApp()
    
    # Disable reverse DNS upon request. It's just stupid.
    wsgi = WSGIRequestHandler
    def address_string(self):
        return self.client_address[0]
    wsgi.address_string = address_string

    server = make_server(conf('server.bind_address'), conf('server.bind_port'), app, handler_class=wsgi)
    server.serve_forever()<|MERGE_RESOLUTION|>--- conflicted
+++ resolved
@@ -7,12 +7,8 @@
 import re
 
 from webob import Request, Response
-<<<<<<< HEAD
 from ncore.daemon import become_daemon
-from clusto.scripthelpers import getClustoConfig
-=======
 from clusto.scripthelpers import get_clusto_config
->>>>>>> 151e4fbd
 from clusto.drivers import Driver
 import clusto
 
